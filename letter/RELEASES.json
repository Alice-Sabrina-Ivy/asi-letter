--- conflicted
+++ resolved
@@ -1,10 +1,8 @@
 {
   "schema": "asi-letter/releases#2",
-<<<<<<< HEAD
   "updated": "2025-12-14T22:00:11Z",
-=======
-  "updated": "2025-12-14T21:55:49Z",
->>>>>>> a339cd37
+
+
   "key": {
     "fingerprint_current": "2C101FA70F42F93052F82FC755387365B7949796",
     "path": "keys/alice-asi-publickey.asc"
