name: releases-manifest
on:
  push:
    paths:
      - "letter/**"
      - "keys/**"
      - "scripts/gen_releases_manifest.py"
  workflow_run:
    workflows:
      - ots-stamp-letter-asc
    types:
      - completed
  workflow_dispatch: {}

concurrency:
  group: letter-artifacts-${{ github.event_name == 'workflow_run' && github.event.workflow_run.head_branch || github.ref }}
  cancel-in-progress: false

permissions:
  contents: write
  actions: read

jobs:
  build:
    if: ${{ (github.event_name != 'push' || !contains(github.event.head_commit.message, '[manifest-auto]')) && (github.event_name != 'workflow_run' || github.event.workflow_run.conclusion == 'success') }}
    runs-on: ubuntu-latest
    env:
      TARGET_BRANCH: ${{ github.event_name == 'workflow_run' && github.event.workflow_run.head_branch || github.ref_name }}
    steps:
      - uses: actions/checkout@v4
        with:
          fetch-depth: 0
          ref: ${{ env.TARGET_BRANCH }}
      - name: Rebase onto latest ${{ github.ref_name }} before regenerating artifacts
        shell: bash
        run: |
          set -euo pipefail
          branch="${TARGET_BRANCH:-${GITHUB_REF_NAME:-${GITHUB_REF#refs/heads/}}}"
          if [[ -z "${branch}" ]]; then
            echo "Unable to determine branch name from TARGET_BRANCH/GITHUB_REF/GITHUB_REF_NAME" >&2
            exit 1
          fi
          git fetch origin "$branch"
          git pull --rebase --autostash origin "$branch"
      - name: Install runtime dependencies
        run: sudo apt-get update && sudo apt-get install -y gnupg
      - uses: actions/setup-python@v5
        with:
          python-version: "3.x"
      - name: Regenerate release artifacts
        run: |
          python3 scripts/release.py
      - name: Verify release artifacts are clean
        run: |
          python3 scripts/release.py --check
      - name: Show working tree changes
        run: git status --short
      - name: Wait for GitHub Pages to be idle
        env:
          GITHUB_TOKEN: ${{ secrets.GITHUB_TOKEN }}
        run: .github/scripts/wait_for_pages_idle.sh
      - name: Commit refreshed artifacts
        env:
          TARGET_BRANCH: ${{ env.TARGET_BRANCH }}
        run: |
          set -euo pipefail
<<<<<<< HEAD
          branch="${TARGET_BRANCH:-${GITHUB_REF_NAME:-${GITHUB_REF#refs/heads/}}}"
          if [[ -z "${branch}" ]]; then
            branch="main"
          fi
=======
>>>>>>> 5a23fb07
          if git status --porcelain | grep -Eq '^(A |M |D )'; then
            echo "Changes detected:"
            git status --short
            git add -A letter/RELEASES.json docs/letter.md docs/index.html
            git config user.name "github-actions[bot]"
            git config user.email "41898282+github-actions[bot]@users.noreply.github.com"
            git commit -m "chore(manifest): refresh release assets [manifest-auto]"
<<<<<<< HEAD
            git push origin "HEAD:${branch}"
=======
            git push origin "${TARGET_BRANCH}"
>>>>>>> 5a23fb07
          else
            echo "No release artifacts changed; skipping commit."
          fi<|MERGE_RESOLUTION|>--- conflicted
+++ resolved
@@ -64,13 +64,10 @@
           TARGET_BRANCH: ${{ env.TARGET_BRANCH }}
         run: |
           set -euo pipefail
-<<<<<<< HEAD
           branch="${TARGET_BRANCH:-${GITHUB_REF_NAME:-${GITHUB_REF#refs/heads/}}}"
           if [[ -z "${branch}" ]]; then
             branch="main"
           fi
-=======
->>>>>>> 5a23fb07
           if git status --porcelain | grep -Eq '^(A |M |D )'; then
             echo "Changes detected:"
             git status --short
@@ -78,11 +75,8 @@
             git config user.name "github-actions[bot]"
             git config user.email "41898282+github-actions[bot]@users.noreply.github.com"
             git commit -m "chore(manifest): refresh release assets [manifest-auto]"
-<<<<<<< HEAD
             git push origin "HEAD:${branch}"
-=======
             git push origin "${TARGET_BRANCH}"
->>>>>>> 5a23fb07
           else
             echo "No release artifacts changed; skipping commit."
           fi